--- conflicted
+++ resolved
@@ -38,21 +38,12 @@
   createdAt    DateTime  @default(now())
   updatedAt    DateTime  @updatedAt
 
-<<<<<<< HEAD
   habits       Habit[]
   antiHabits   AntiHabit[]
   alarms       Alarm[]
   events       Event[]
   userFacts    UserFacts?
   tasks        Task[]
-=======
-  habits         Habit[]
-  antiHabits     AntiHabit[]
-  alarms         Alarm[]
-  events         Event[]
-  userFacts      UserFacts?
-  tasks          Task[]
->>>>>>> 17d8b1d8
   todaySelections TodaySelection[]
 }
 
@@ -70,11 +61,7 @@
   createdAt DateTime  @default(now())
   updatedAt DateTime  @updatedAt
 
-<<<<<<< HEAD
   user      User      @relation(fields: [userId], references: [id], onDelete: Cascade)
-=======
-  user            User            @relation(fields: [userId], references: [id], onDelete: Cascade)
->>>>>>> 17d8b1d8
   todaySelections TodaySelection[]
   @@index([userId])
 }
