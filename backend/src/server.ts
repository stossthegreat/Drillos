--- conflicted
+++ resolved
@@ -6,11 +6,7 @@
 import dotenv from 'dotenv';
 
 import { prisma } from './utils/db';
-<<<<<<< HEAD
 import { redis, getRedis } from './utils/redis';
-=======
-import { getRedis } from './utils/redis';
->>>>>>> 130923b6
 import OpenAI from 'openai';
 import Stripe from 'stripe';
 import admin from 'firebase-admin';
